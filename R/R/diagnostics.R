--- conflicted
+++ resolved
@@ -24,18 +24,10 @@
   cutoff <- max(df$ds) - horizon
   tzone <- attr(cutoff, "tzone")  # Timezone is wiped by putting in array
   result <- c(cutoff)
-<<<<<<< HEAD
-  if (k > 1) {
-    for (i in 2:k) {
-      cutoff <- cutoff - period
-      # If data does not exist in data range (cutoff, cutoff + horizon]
-      if (!any((df$ds > cutoff) & (df$ds <= cutoff + horizon))) {
-=======
   while (result[length(result)] >= min(df$ds) + initial) {
     cutoff <- cutoff - period
     # If data does not exist in data range (cutoff, cutoff + horizon]
     if (!any((df$ds > cutoff) & (df$ds <= cutoff + horizon))) {
->>>>>>> bd2542e7
         # Next cutoff point is 'closest date before cutoff in data - horizon'
         closest.date <- max(df$ds[df$ds <= cutoff])
         cutoff <- closest.date - horizon
@@ -106,15 +98,9 @@
     }
     m <- fit.prophet(m, history.c)
     # Calculate yhat
-<<<<<<< HEAD
-    df.predict <- dplyr::filter(df, ds > cutoff, ds <= cutoff + horizon)
-    # Get the columns for the future dataframe
-    columns <- c('ds')
-=======
     df.predict <- dplyr::filter(df, ds > cutoff, ds <= cutoff + horizon.dt)
     # Get the columns for the future dataframe
     columns <- 'ds'
->>>>>>> bd2542e7
     if (m$growth == 'logistic') {
       columns <- c(columns, 'cap')
       if (m$logistic.floor) {
@@ -122,11 +108,7 @@
       }
     }
     columns <- c(columns, names(m$extra_regressors))
-<<<<<<< HEAD
-    future <- df[columns]
-=======
     future <- df.predict[columns]
->>>>>>> bd2542e7
     yhat <- stats::predict(m, future)
     # Merge yhat, y, and cutoff.
     df.c <- dplyr::inner_join(df.predict, yhat, by = "ds")
